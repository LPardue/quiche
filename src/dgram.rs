// Copyright (C) 2019, Cloudflare, Inc.
// All rights reserved.
//
// Redistribution and use in source and binary forms, with or without
// modification, are permitted provided that the following conditions are
// met:
//
//     * Redistributions of source code must retain the above copyright notice,
//       this list of conditions and the following disclaimer.
//
//     * Redistributions in binary form must reproduce the above copyright
//       notice, this list of conditions and the following disclaimer in the
//       documentation and/or other materials provided with the distribution.
//
// THIS SOFTWARE IS PROVIDED BY THE COPYRIGHT HOLDERS AND CONTRIBUTORS "AS
// IS" AND ANY EXPRESS OR IMPLIED WARRANTIES, INCLUDING, BUT NOT LIMITED TO,
// THE IMPLIED WARRANTIES OF MERCHANTABILITY AND FITNESS FOR A PARTICULAR
// PURPOSE ARE DISCLAIMED. IN NO EVENT SHALL THE COPYRIGHT HOLDER OR
// CONTRIBUTORS BE LIABLE FOR ANY DIRECT, INDIRECT, INCIDENTAL, SPECIAL,
// EXEMPLARY, OR CONSEQUENTIAL DAMAGES (INCLUDING, BUT NOT LIMITED TO,
// PROCUREMENT OF SUBSTITUTE GOODS OR SERVICES; LOSS OF USE, DATA, OR
// PROFITS; OR BUSINESS INTERRUPTION) HOWEVER CAUSED AND ON ANY THEORY OF
// LIABILITY, WHETHER IN CONTRACT, STRICT LIABILITY, OR TORT (INCLUDING
// NEGLIGENCE OR OTHERWISE) ARISING IN ANY WAY OUT OF THE USE OF THIS
// SOFTWARE, EVEN IF ADVISED OF THE POSSIBILITY OF SUCH DAMAGE.

use std::collections::VecDeque;

use crate::Error;
use crate::Result;

<<<<<<< HEAD
=======
// The default length for datagram frames queues
const DEFAULT_DGRAM_QUEUE_SIZE: usize = 1000;

>>>>>>> 98eb492f
/// Keeps track of Datagram frames.
#[derive(Default)]
pub struct DatagramQueue {
    queue: VecDeque<Vec<u8>>,
    queue_max_len: usize,
    queue_bytes_size: usize,
}

impl DatagramQueue {
    pub fn new(queue_max_len: usize) -> Self {
        DatagramQueue {
            queue: VecDeque::new(),
            queue_bytes_size: 0,
<<<<<<< HEAD
            queue_max_len,
=======
            queue_max_len: DEFAULT_DGRAM_QUEUE_SIZE,
>>>>>>> 98eb492f
        }
    }

    pub fn push(&mut self, data: &[u8]) -> Result<()> {
<<<<<<< HEAD
        if self.queue.len() == self.queue_max_len {
=======
        if self.is_full() {
>>>>>>> 98eb492f
            return Err(Error::Done);
        }

        self.queue.push_back(data.to_vec());
        self.queue_bytes_size += data.len();
        Ok(())
    }

    pub fn peek(&self) -> Option<usize> {
        self.queue.front().map(|d| d.len())
    }

<<<<<<< HEAD
=======
    pub fn discard_front(&mut self) -> Result<()> {
        match self.queue.pop_front() {
            None => Err(Error::InvalidState),
            Some(_) => Ok(())
        }
    }

>>>>>>> 98eb492f
    pub fn pop(&mut self, buf: &mut [u8]) -> Result<usize> {
        match self.queue.front() {
            Some(d) =>
                if d.len() > buf.len() {
                    return Err(Error::BufferTooShort);
                },

            None => return Err(Error::Done),
        }

        if let Some(d) = self.queue.pop_front() {
            buf[..d.len()].copy_from_slice(&d);
            self.queue_bytes_size = self.queue_bytes_size.saturating_sub(d.len());
            return Ok(d.len());
        }

        Err(Error::Done)
    }

    pub fn has_pending(&self) -> bool {
        !self.queue.is_empty()
    }

<<<<<<< HEAD
    pub fn pending_bytes(&self) -> usize {
        self.queue_bytes_size
    }

    pub fn purge<F: Fn(&[u8]) -> bool>(&mut self, f: F) {
        self.queue.retain(|d| !f(d));
        self.queue_bytes_size = self.queue.iter()
                                .fold(0, |total, d| total + d.len());
=======
    pub fn is_full(&self) -> bool {
        self.queue.len() == self.queue_max_len
    }

    pub fn pending_bytes(&self) -> usize {
        self.queue_bytes_size
>>>>>>> 98eb492f
    }
}<|MERGE_RESOLUTION|>--- conflicted
+++ resolved
@@ -29,12 +29,6 @@
 use crate::Error;
 use crate::Result;
 
-<<<<<<< HEAD
-=======
-// The default length for datagram frames queues
-const DEFAULT_DGRAM_QUEUE_SIZE: usize = 1000;
-
->>>>>>> 98eb492f
 /// Keeps track of Datagram frames.
 #[derive(Default)]
 pub struct DatagramQueue {
@@ -48,20 +42,12 @@
         DatagramQueue {
             queue: VecDeque::new(),
             queue_bytes_size: 0,
-<<<<<<< HEAD
             queue_max_len,
-=======
-            queue_max_len: DEFAULT_DGRAM_QUEUE_SIZE,
->>>>>>> 98eb492f
         }
     }
 
     pub fn push(&mut self, data: &[u8]) -> Result<()> {
-<<<<<<< HEAD
-        if self.queue.len() == self.queue_max_len {
-=======
         if self.is_full() {
->>>>>>> 98eb492f
             return Err(Error::Done);
         }
 
@@ -74,16 +60,13 @@
         self.queue.front().map(|d| d.len())
     }
 
-<<<<<<< HEAD
-=======
     pub fn discard_front(&mut self) -> Result<()> {
         match self.queue.pop_front() {
             None => Err(Error::InvalidState),
             Some(_) => Ok(())
         }
     }
-
->>>>>>> 98eb492f
+  
     pub fn pop(&mut self, buf: &mut [u8]) -> Result<usize> {
         match self.queue.front() {
             Some(d) =>
@@ -107,22 +90,16 @@
         !self.queue.is_empty()
     }
 
-<<<<<<< HEAD
-    pub fn pending_bytes(&self) -> usize {
-        self.queue_bytes_size
-    }
-
     pub fn purge<F: Fn(&[u8]) -> bool>(&mut self, f: F) {
         self.queue.retain(|d| !f(d));
         self.queue_bytes_size = self.queue.iter()
                                 .fold(0, |total, d| total + d.len());
-=======
+
     pub fn is_full(&self) -> bool {
         self.queue.len() == self.queue_max_len
     }
 
     pub fn pending_bytes(&self) -> usize {
         self.queue_bytes_size
->>>>>>> 98eb492f
     }
 }